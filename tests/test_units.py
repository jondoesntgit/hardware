--- conflicted
+++ resolved
@@ -1,9 +1,5 @@
-<<<<<<< HEAD
-from hardware import u, log_filename
-=======
 import hardware
 from hardware import u, Q_
->>>>>>> 049d3095
 import pint
 import pytest
 
@@ -14,34 +10,22 @@
     try:
         from hardware import ldd
     except ImportError:
-<<<<<<< HEAD
-        pytest.skip("Hardware not defined")
-=======
         pytest.skip("Cannot import ldd.")
 
->>>>>>> 049d3095
     assert ldd.current.units == u.milliamp
 
 def test_opm():
     try:
         from hardware import opm
     except ImportError:
-<<<<<<< HEAD
-        pytest.skip("Hardware not defined")
-=======
         pytest.skip("Cannot import opm.")
->>>>>>> 049d3095
     assert opm.power.units == u.milliwatt
 
 def test_spectum_analyzer():
     try:
         from hardware import rfsa
     except ImportError:
-<<<<<<< HEAD
-        pytest.skip("Hardware not defined")
-=======
         pytest.skip("Cannot import rfsa.")
->>>>>>> 049d3095
 
     assert rfsa.center.units == u.hertz
     assert rfsa.start.units == u.hertz
@@ -51,46 +35,4 @@
     assert rfsa.time.units == u.second
     assert rfsa.reference.units == u.watt
 
-    initial_center = rfsa.center
-    initial_stop = rfsa.stop
-    inital_start = rfsa.start
-    initial_rbw = rfsa.rbw
-    initial_vbw = rfsa.vbw
-    intial_time = rfsa.time
-    intial_reference = rfsa.reference
-
-<<<<<<< HEAD
-    # Make sure test values are within acceptable range for instrument
-
-    rfsa.center = 10 * u.megahertz
-    rfsa.start = 8 * u.megahertz
-    rfsa.stop = 12 * u.megahertz
-    rfsa.rbw = 10 * u.hertz
-    rfsa.vbw = 10 * u.hertz
-    rfsa.time = .1 * u.hectoseconds
-    rfsa.reference = 1 * u.milliwatt
-
-    # TODO: Check if %s or %f should be used when writing to instrument and
-    #       log file
-    with open(log_filename) as file:
-        assert "Center set to %f Hz." % rfsa.center.magnitude in file.read()
-        assert "Start set to %f Hz." % rfsa.start.magnitude in file.read()
-        assert "Stop set to %f Hz." % rfsa.stop.magnitude in file.read()
-        assert "RBW set to %f Hz." % rfsa.rbw.magnitude in file.read()
-        assert "VBW set to %f Hz." % rfsa.vbw.magnitude in file.read()
-        assert "Sweep time set to %f seconds." % rfsa.time.magnitude in file.read()
-        assert "Reference set to %f watts." % rfsa.center.magnitude in file.read()
-
-    rfsa.center = initial_center
-    rfsa.stop = initial_stop
-    rfsa.start = initial_start
-    rfsa.rbw = initial_rbw
-    rfsa.vbw = initial_vbw
-    rfsa.time = initial_time
-    rfsa.reference = inital_reference
-=======
-    # TODO: Store initial variables
-    # TODO: Set new variables
-    # TODO: Check the logs
-    # TODO: Restore values to originals
->>>>>>> 049d3095
+    # Make sure test values are within acceptable range for instrument