--- conflicted
+++ resolved
@@ -1,14 +1,11 @@
 """Ensures that the rotation stage is working properly."""
 
 import pytest
-<<<<<<< HEAD
-=======
 
 try:
     from hardware import rot, Q_, u, log_filename
 except (NameError, ImportError):
     pytestmark = pytest.mark.skip
->>>>>>> 049d3095
 import time
 
 try:
