"""General tests for all function generators."""

from hardware import u, log_filename, awg
import pytest
<<<<<<< HEAD
try:
    from hardware import u, log_filename, awg
except ImportError:
    pytestmark = pytest.mark.skip

try:
    pytest.initial_output_state = awg.output
    awg.output = False
except NameError:
    pytestmark = pytest.mark.skip

    class Dummy:
        """Dummy class to help Travis skip the tests."""

        pass

    awg = Dummy()
    awg.output = True
=======

pytest.initial_output_state = awg.output
awg.output = False
>>>>>>> fe296951


@pytest.mark.skipif(awg.output, reason=("sheepishly refusing to change"
                    "settings while output is enabled"))
def test_frequency():
    """Ensure the hardware can modify the frequency."""
    if awg.output is True:
        return

    # Testing frequency
    freq = awg.frequency
    assert freq.units == "hertz"
    awg.frequency = 100 * u.kilohertz

    with open(log_filename) as file:
        string = "Frequency set to %f Hz" % awg.frequency.magnitude
        assert string in file.read()
    awg.frequency = freq


@pytest.mark.skipif(awg.output, reason=("sheepishly refusing to change"
                    "settings while output is enabled"))
def test_voltage():
    """Ensure the hardware can modify the voltage."""
    assert awg.volt.units == "volt"
    initial_voltage = awg.voltage
    awg.voltage = 1 * u.volt
    with open(log_filename) as file:
        string = "Voltage set to %f V" % awg.voltage.magnitude
        assert string in file.read()
    awg.voltage = initial_voltage


@pytest.mark.skipif(awg.output, reason=("sheepishly refusing to change"
                    "settings while output is enabled"))
def test_phase():
    """Ensure the hardware can modify the phase."""
    assert awg.phase.units == "degree"
    try:
        awg.phase = 700 * u.degree
    except(ValueError):
        print("Invalid phase successfully caught in awg")

    awg.phase = 120 * u.degree
    with open(log_filename) as file:
        assert ("Phase set to %f degrees" % awg.phase.magnitude) in file.read()


def test_waveform():
    """Cycle through the various waveforms available to the hardware."""
    initial_waveform = awg.waveform

    waveforms = 'SIN', 'SQU'

    for w in waveforms:
        awg.waveform = w
        assert awg.waveform == w

    with open(log_filename) as file:
        contents = file.read()
        for w in waveforms:
            string = "Waveform set to %s." % w
            assert string in contents

    awg.waveform = initial_waveform


def test_restore_function_generator_output_state():
    """Finally, return the function generator to original output mode."""
    if awg.output != pytest.initial_output_state:
        awg.output = pytest.initial_output_state

    with open(log_filename) as file:
        string1 = "Output enabled."
        string2 = "Output disabled."
        contents = file.read()
        assert string1 in contents or string2 in contents
<|MERGE_RESOLUTION|>--- conflicted
+++ resolved
@@ -1,105 +1,93 @@
-"""General tests for all function generators."""
-
-from hardware import u, log_filename, awg
-import pytest
-<<<<<<< HEAD
-try:
-    from hardware import u, log_filename, awg
-except ImportError:
-    pytestmark = pytest.mark.skip
-
-try:
-    pytest.initial_output_state = awg.output
-    awg.output = False
-except NameError:
-    pytestmark = pytest.mark.skip
-
-    class Dummy:
-        """Dummy class to help Travis skip the tests."""
-
-        pass
-
-    awg = Dummy()
-    awg.output = True
-=======
-
-pytest.initial_output_state = awg.output
-awg.output = False
->>>>>>> fe296951
-
-
-@pytest.mark.skipif(awg.output, reason=("sheepishly refusing to change"
-                    "settings while output is enabled"))
-def test_frequency():
-    """Ensure the hardware can modify the frequency."""
-    if awg.output is True:
-        return
-
-    # Testing frequency
-    freq = awg.frequency
-    assert freq.units == "hertz"
-    awg.frequency = 100 * u.kilohertz
-
-    with open(log_filename) as file:
-        string = "Frequency set to %f Hz" % awg.frequency.magnitude
-        assert string in file.read()
-    awg.frequency = freq
-
-
-@pytest.mark.skipif(awg.output, reason=("sheepishly refusing to change"
-                    "settings while output is enabled"))
-def test_voltage():
-    """Ensure the hardware can modify the voltage."""
-    assert awg.volt.units == "volt"
-    initial_voltage = awg.voltage
-    awg.voltage = 1 * u.volt
-    with open(log_filename) as file:
-        string = "Voltage set to %f V" % awg.voltage.magnitude
-        assert string in file.read()
-    awg.voltage = initial_voltage
-
-
-@pytest.mark.skipif(awg.output, reason=("sheepishly refusing to change"
-                    "settings while output is enabled"))
-def test_phase():
-    """Ensure the hardware can modify the phase."""
-    assert awg.phase.units == "degree"
-    try:
-        awg.phase = 700 * u.degree
-    except(ValueError):
-        print("Invalid phase successfully caught in awg")
-
-    awg.phase = 120 * u.degree
-    with open(log_filename) as file:
-        assert ("Phase set to %f degrees" % awg.phase.magnitude) in file.read()
-
-
-def test_waveform():
-    """Cycle through the various waveforms available to the hardware."""
-    initial_waveform = awg.waveform
-
-    waveforms = 'SIN', 'SQU'
-
-    for w in waveforms:
-        awg.waveform = w
-        assert awg.waveform == w
-
-    with open(log_filename) as file:
-        contents = file.read()
-        for w in waveforms:
-            string = "Waveform set to %s." % w
-            assert string in contents
-
-    awg.waveform = initial_waveform
-
-
-def test_restore_function_generator_output_state():
-    """Finally, return the function generator to original output mode."""
-    if awg.output != pytest.initial_output_state:
-        awg.output = pytest.initial_output_state
-
-    with open(log_filename) as file:
-        string1 = "Output enabled."
-        string2 = "Output disabled."
-        contents = file.read()
-        assert string1 in contents or string2 in contents
+"""General tests for all function generators."""
+
+from hardware import u, log_filename, awg
+import pytest
+
+try:
+    pytest.initial_output_state = awg.output
+    awg.output = False
+except NameError:
+    pytestmark = pytest.mark.skip
+
+    class Dummy:
+        """Dummy class to help Travis skip the tests."""
+
+        pass
+
+
+
+@pytest.mark.skipif(awg.output, reason=("sheepishly refusing to change"
+                    "settings while output is enabled"))
+def test_frequency():
+    """Ensure the hardware can modify the frequency."""
+    if awg.output is True:
+        return
+
+    # Testing frequency
+    freq = awg.frequency
+    assert freq.units == "hertz"
+    awg.frequency = 100 * u.kilohertz
+
+    with open(log_filename) as file:
+        string = "Frequency set to %f Hz" % awg.frequency.magnitude
+        assert string in file.read()
+    awg.frequency = freq
+
+
+@pytest.mark.skipif(awg.output, reason=("sheepishly refusing to change"
+                    "settings while output is enabled"))
+def test_voltage():
+    """Ensure the hardware can modify the voltage."""
+    assert awg.volt.units == "volt"
+    initial_voltage = awg.voltage
+    awg.voltage = 1 * u.volt
+    with open(log_filename) as file:
+        string = "Voltage set to %f V" % awg.voltage.magnitude
+        assert string in file.read()
+    awg.voltage = initial_voltage
+
+
+@pytest.mark.skipif(awg.output, reason=("sheepishly refusing to change"
+                    "settings while output is enabled"))
+def test_phase():
+    """Ensure the hardware can modify the phase."""
+    assert awg.phase.units == "degree"
+    try:
+        awg.phase = 700 * u.degree
+    except(ValueError):
+        print("Invalid phase successfully caught in awg")
+
+    awg.phase = 120 * u.degree
+    with open(log_filename) as file:
+        assert ("Phase set to %f degrees" % awg.phase.magnitude) in file.read()
+
+
+def test_waveform():
+    """Cycle through the various waveforms available to the hardware."""
+    initial_waveform = awg.waveform
+
+    waveforms = 'SIN', 'SQU'
+
+    for w in waveforms:
+        awg.waveform = w
+        assert awg.waveform == w
+
+    with open(log_filename) as file:
+        contents = file.read()
+        for w in waveforms:
+            string = "Waveform set to %s." % w
+            assert string in contents
+
+    awg.waveform = initial_waveform
+
+
+def test_restore_function_generator_output_state():
+    """Finally, return the function generator to original output mode."""
+    if awg.output != pytest.initial_output_state:
+        awg.output = pytest.initial_output_state
+
+    with open(log_filename) as file:
+        string1 = "Output enabled."
+        string2 = "Output disabled."
+        contents = file.read()
+        assert string1 in contents or string2 in contents