--- conflicted
+++ resolved
@@ -1,112 +1,113 @@
-"""General tests for all function generators."""
-
-import pytest
-try:
-    from hardware import u, log_filename, awg
-except ImportError:
-    pytestmark = pytest.mark.skip
-
-try:
-    pytest.initial_output_state = awg.output
-    awg.output = False
-except NameError:
-    pytestmark = pytest.mark.skip
-    class Dummy:
-        pass
-
-    awg = Dummy()
-    awg.output = True
-
-<<<<<<< HEAD
-=======
-try:
-    from hardware import u, log_filename, awg
-    pytest.initial_output_state = awg.output
-    awg.output = False
-except (ImportError, NameError):
-    pytestmark = pytest.mark.skip
->>>>>>> 049d3095
-
-    class Dummy:
-        """Dummy class to help Travis skip the tests."""
-        pass
-
-    awg.output = False
-
-@pytest.mark.skipif(awg.output, reason=("sheepishly refusing to change"
-                    "settings while output is enabled"))
-def test_frequency():
-    """Ensure the hardware can modify the frequency."""
-    if awg.output is True:
-        return
-
-    # Testing frequency
-    freq = awg.frequency
-    assert freq.units == "hertz"
-    awg.frequency = 100 * u.kilohertz
-
-    with open(log_filename) as file:
-        string = "Frequency set to %f Hz." % awg.frequency.magnitude
-        assert string in file.read()
-    awg.frequency = freq
-
-
-@pytest.mark.skipif(awg.output, reason=("sheepishly refusing to change"
-                    "settings while output is enabled"))
-def test_voltage():
-    """Ensure the hardware can modify the voltage."""
-    assert awg.volt.units == "volt"
-    initial_voltage = awg.voltage
-    awg.voltage = 1 * u.volt
-
-    with open(log_filename) as file:
-        string = "Voltage set to %f V." % awg.voltage.magnitude
-        assert string in file.read()
-    awg.voltage = initial_voltage
-
-
-@pytest.mark.skipif(awg.output, reason=("sheepishly refusing to change"
-                    "settings while output is enabled"))
-def test_phase():
-    """Ensure the hardware can modify the phase."""
-    assert awg.phase.units == "degree"
-    try:
-        awg.phase = 700 * u.degree
-    except(ValueError):
-        print("Invalid phase successfully caught in awg")
-
-    awg.phase = 120 * u.degree
-    
-    with open(log_filename) as file:
-        assert ("Phase set to %f degrees." % awg.phase.magnitude) in file.read()
-
-
-def test_waveform():
-    """Cycle through the various waveforms available to the hardware."""
-    initial_waveform = awg.waveform
-
-    waveforms = 'SIN', 'SQU'
-
-    for w in waveforms:
-        awg.waveform = w
-        assert awg.waveform == w
-
-    with open(log_filename) as file:
-        contents = file.read()
-        for w in waveforms:
-            string = "Waveform set to %s." % w
-            assert string in contents
-
-    awg.waveform = initial_waveform
-
-
-def test_restore_function_generator_output_state():
-    """Finally, return the function generator to original output mode."""
-    if awg.output != pytest.initial_output_state:
-        awg.output = pytest.initial_output_state
-
-    with open(log_filename) as file:
-        string1 = "Output enabled."
-        string2 = "Output disabled."
-        contents = file.read()
-        assert string1 in contents or string2 in contents
+"""General tests for all function generators."""
+
+import pytest
+import pyvisa
+from decimal import getcontext, Decimal
+try:
+    from hardware import u, log_filename, awg
+except ImportError:
+    pytestmark = pytest.mark.skip
+
+# TODO: HP awg can't change output from remote interface, find a way to test
+# safely
+
+try:
+    pytest.initial_output_state = awg.output
+    awg.output = False
+
+# if it's the HP awg, it won't have the output attribute
+except AttributeError:
+    pass
+
+except (NameError):
+    pytestmark = pytest.mark.skip
+
+    class Dummy:
+        pass
+    if(hasattr(awg, "output")):
+        awg = Dummy()
+        awg.output = True
+
+
+@pytest.mark.skipif(hasattr(awg, "output") and awg.output, reason=("sheepishly"
+                    "refusing to change settings while output is enabled"))
+def test_frequency():
+    """Ensure the hardware can modify the frequency."""
+
+    # Testing frequency
+    freq = awg.frequency
+    assert freq.units == "hertz"
+    awg.frequency = 100 * u.kilohertz
+
+    with open(log_filename) as file:
+        string = "Frequency set to %f Hz." % awg.frequency.magnitude
+        assert string in file.read()
+    awg.frequency = freq
+
+
+@pytest.mark.skipif(hasattr(awg, "output") and awg.output, reason=("sheepishly"
+                    "refusing to change settings while output is enabled"))
+def test_voltage():
+    """Ensure the hardware can modify the voltage."""
+
+    assert awg.volt.units == "volt"
+    initial_voltage = awg.voltage
+    awg.voltage = 1 * u.volt
+
+    with open(log_filename) as file:
+        string = "Voltage set to %f V." % awg.voltage.magnitude
+        assert string in file.read()
+    awg.voltage = initial_voltage
+
+
+@pytest.mark.skipif(hasattr(awg, "output") and awg.output, reason=("sheepishly"
+                    "refusing to change settings while output is enabled"))
+def test_phase():
+    """Ensure the hardware can modify the phase."""
+
+    assert awg.phase.units == u.degree or awg.phase.units == u.radian
+    try:
+        awg.phase = 700 * u.degree
+    except(ValueError):
+        print("Invalid phase successfully caught in awg")
+
+    awg.phase = 120 * u.degree
+
+    with open(log_filename) as file:
+        string1 = "Phase set to %f degrees." % awg.phase.magnitude
+        getcontext().prec = 5
+        value = Decimal(awg.phase.magnitude)/Decimal(1.0)
+        string2 = "Phase set to %f radians." % value
+        assert (string2 in file.read() or string1 in file.read())
+
+
+def test_waveform():
+    """Cycle through the various waveforms available to the hardware."""
+    initial_waveform = awg.waveform
+
+    waveforms = 'SIN', 'SQU'
+
+    for w in waveforms:
+        awg.waveform = w
+        assert awg.waveform == w
+
+    with open(log_filename) as file:
+        contents = file.read()
+        for w in waveforms:
+            string = "Waveform set to %s." % w
+            assert string in contents
+
+    awg.waveform = initial_waveform
+
+
+@pytest.mark.skipif(not hasattr(awg, "output"), reason=("HP awg does not have "
+                                                        "output attribute"))
+def test_restore_function_generator_output_state():
+    """Finally, return the function generator to original output mode."""
+    if awg.output != pytest.initial_output_state:
+        awg.output = pytest.initial_output_state
+
+    with open(log_filename) as file:
+        string1 = "Output enabled."
+        string2 = "Output disabled."
+        assert string1 in file.read() or string2 in file.read()